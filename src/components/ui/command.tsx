import * as React from "react";
import { type DialogProps } from "@radix-ui/react-dialog";
import { Command as CommandPrimitive } from "cmdk";
import { Search } from "lucide-react";

<<<<<<< HEAD
import { cn } from "@/lib/utils"
import { Dialog, DialogContent, DialogTitle } from "@/components/ui/dialog"
=======
import { cn } from "@/lib/utils";
import { Dialog, DialogContent, DialogTitle } from "@/components/ui/dialog";
>>>>>>> 111cc32f

const Command = React.forwardRef<
  React.ElementRef<typeof CommandPrimitive>,
  React.ComponentPropsWithoutRef<typeof CommandPrimitive>
>(({ className, ...props }, ref) => (
  <CommandPrimitive
    ref={ref}
    className={cn(
      "flex h-full w-full flex-col overflow-hidden rounded-md bg-popover text-popover-foreground",
      className,
    )}
    {...props}
  />
));
Command.displayName = CommandPrimitive.displayName;

interface CommandDialogProps extends DialogProps {
  title?: string;
}

<<<<<<< HEAD
const CommandDialog = ({ children, title = "Command Menu", ...props }: CommandDialogProps) => {
=======
const CommandDialog = ({
  children,
  title = "Command Menu",
  ...props
}: CommandDialogProps) => {
>>>>>>> 111cc32f
  return (
    <Dialog {...props}>
      <DialogContent className="overflow-hidden p-0 shadow-lg">
        <DialogTitle className="sr-only">{title}</DialogTitle>
        <Command className="[&_[cmdk-group-heading]]:px-2 [&_[cmdk-group-heading]]:font-medium [&_[cmdk-group-heading]]:text-muted-foreground [&_[cmdk-group]:not([hidden])_~[cmdk-group]]:pt-0 [&_[cmdk-group]]:px-2 [&_[cmdk-input-wrapper]_svg]:h-5 [&_[cmdk-input-wrapper]_svg]:w-5 [&_[cmdk-input]]:h-12 [&_[cmdk-item]]:px-2 [&_[cmdk-item]]:py-3 [&_[cmdk-item]_svg]:h-5 [&_[cmdk-item]_svg]:w-5">
          {children}
        </Command>
      </DialogContent>
    </Dialog>
  );
};

const CommandInput = React.forwardRef<
  React.ElementRef<typeof CommandPrimitive.Input>,
  React.ComponentPropsWithoutRef<typeof CommandPrimitive.Input>
>(({ className, ...props }, ref) => (
  <div className="flex items-center border-b px-3" cmdk-input-wrapper="">
    <Search className="mr-2 h-4 w-4 shrink-0 opacity-50" />
    <CommandPrimitive.Input
      ref={ref}
      className={cn(
        "flex h-11 w-full rounded-md bg-transparent py-3 text-sm outline-none placeholder:text-muted-foreground disabled:cursor-not-allowed disabled:opacity-50",
        className,
      )}
      {...props}
    />
  </div>
));

CommandInput.displayName = CommandPrimitive.Input.displayName;

const CommandList = React.forwardRef<
  React.ElementRef<typeof CommandPrimitive.List>,
  React.ComponentPropsWithoutRef<typeof CommandPrimitive.List>
>(({ className, ...props }, ref) => (
  <CommandPrimitive.List
    ref={ref}
    className={cn("max-h-[300px] overflow-y-auto overflow-x-hidden", className)}
    {...props}
  />
));

CommandList.displayName = CommandPrimitive.List.displayName;

const CommandEmpty = React.forwardRef<
  React.ElementRef<typeof CommandPrimitive.Empty>,
  React.ComponentPropsWithoutRef<typeof CommandPrimitive.Empty>
>((props, ref) => (
  <CommandPrimitive.Empty
    ref={ref}
    className="py-6 text-center text-sm"
    {...props}
  />
));

CommandEmpty.displayName = CommandPrimitive.Empty.displayName;

const CommandGroup = React.forwardRef<
  React.ElementRef<typeof CommandPrimitive.Group>,
  React.ComponentPropsWithoutRef<typeof CommandPrimitive.Group>
>(({ className, ...props }, ref) => (
  <CommandPrimitive.Group
    ref={ref}
    className={cn(
      "overflow-hidden p-1 text-foreground [&_[cmdk-group-heading]]:px-2 [&_[cmdk-group-heading]]:py-1.5 [&_[cmdk-group-heading]]:text-xs [&_[cmdk-group-heading]]:font-medium [&_[cmdk-group-heading]]:text-muted-foreground",
      className,
    )}
    {...props}
  />
));

CommandGroup.displayName = CommandPrimitive.Group.displayName;

const CommandSeparator = React.forwardRef<
  React.ElementRef<typeof CommandPrimitive.Separator>,
  React.ComponentPropsWithoutRef<typeof CommandPrimitive.Separator>
>(({ className, ...props }, ref) => (
  <CommandPrimitive.Separator
    ref={ref}
    className={cn("-mx-1 h-px bg-border", className)}
    {...props}
  />
));
CommandSeparator.displayName = CommandPrimitive.Separator.displayName;

const CommandItem = React.forwardRef<
  React.ElementRef<typeof CommandPrimitive.Item>,
  React.ComponentPropsWithoutRef<typeof CommandPrimitive.Item>
>(({ className, ...props }, ref) => (
  <CommandPrimitive.Item
    ref={ref}
    className={cn(
      "relative flex cursor-default select-none items-center rounded-sm px-2 py-1.5 text-sm outline-none data-[disabled=true]:pointer-events-none data-[selected='true']:bg-accent data-[selected=true]:text-accent-foreground data-[disabled=true]:opacity-50",
      className,
    )}
    {...props}
  />
));

CommandItem.displayName = CommandPrimitive.Item.displayName;

const CommandShortcut = ({
  className,
  ...props
}: React.HTMLAttributes<HTMLSpanElement>) => {
  return (
    <span
      className={cn(
        "ml-auto text-xs tracking-widest text-muted-foreground",
        className,
      )}
      {...props}
    />
  );
};
CommandShortcut.displayName = "CommandShortcut";

export {
  Command,
  CommandDialog,
  CommandInput,
  CommandList,
  CommandEmpty,
  CommandGroup,
  CommandItem,
  CommandShortcut,
  CommandSeparator,
};<|MERGE_RESOLUTION|>--- conflicted
+++ resolved
@@ -3,13 +3,8 @@
 import { Command as CommandPrimitive } from "cmdk";
 import { Search } from "lucide-react";
 
-<<<<<<< HEAD
-import { cn } from "@/lib/utils"
-import { Dialog, DialogContent, DialogTitle } from "@/components/ui/dialog"
-=======
 import { cn } from "@/lib/utils";
 import { Dialog, DialogContent, DialogTitle } from "@/components/ui/dialog";
->>>>>>> 111cc32f
 
 const Command = React.forwardRef<
   React.ElementRef<typeof CommandPrimitive>,
@@ -30,15 +25,11 @@
   title?: string;
 }
 
-<<<<<<< HEAD
-const CommandDialog = ({ children, title = "Command Menu", ...props }: CommandDialogProps) => {
-=======
 const CommandDialog = ({
   children,
   title = "Command Menu",
   ...props
 }: CommandDialogProps) => {
->>>>>>> 111cc32f
   return (
     <Dialog {...props}>
       <DialogContent className="overflow-hidden p-0 shadow-lg">
