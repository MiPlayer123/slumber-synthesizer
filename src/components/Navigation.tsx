import { Link, useLocation } from "react-router-dom";
import {
  Moon,
  Sun,
  BookMarked,
  Home,
  Users,
  LogOut,
  User as UserIcon,
  BarChart,
  Settings,
  Grid,
  Menu,
  X,
  CreditCard,
} from "lucide-react";
import { Button } from "@/components/ui/button";
import { useTheme } from "@/hooks/useTheme";
import { useAuth } from "@/hooks/useAuth";
import { useToast } from "@/hooks/use-toast";
import { Avatar, AvatarFallback, AvatarImage } from "@/components/ui/avatar";
import { useState } from "react";
import {
  DropdownMenu,
  DropdownMenuContent,
  DropdownMenuItem,
  DropdownMenuLabel,
  DropdownMenuSeparator,
  DropdownMenuTrigger,
} from "@/components/ui/dropdown-menu";
import { Sheet, SheetContent, SheetTrigger } from "@/components/ui/sheet";
import {
  Tooltip,
  TooltipContent,
  TooltipProvider,
  TooltipTrigger,
} from "@/components/ui/tooltip";
import { track } from "@vercel/analytics/react";

export const Navigation = () => {
  const { theme, setTheme } = useTheme();
  const { user, signOut } = useAuth();
  const { toast } = useToast();
  const [isOpen, setIsOpen] = useState(false);
  const location = useLocation();

  const handleSignOut = async (e: React.MouseEvent) => {
    e.preventDefault();
    e.stopPropagation();

    try {
      await signOut();

      toast({
        title: "Signed out",
        description: "You have been successfully signed out.",
      });
    } catch (error) {
      console.error("Navigation: Sign out error:", error);
      toast({
        variant: "destructive",
        title: "Error",
        description:
          error instanceof Error ? error.message : "Failed to sign out",
      });
    }
  };

  const handleNavigation = (path: string) => {
    track("navigation_click", {
      path,
      is_mobile: window.innerWidth < 768,
    });
    setIsOpen(false);
  };

  const isLanding = location.pathname === "/";

  return (
    <nav
      className={`fixed top-0 w-full z-50 animate-fade-in transition-colors duration-300 ${
        isLanding
          ? "bg-[#1a0b2e] border-[#1a0b2e]"
          : "bg-background/80 dark:bg-background/25 backdrop-blur-lg border-b"
      }`}
    >
      <div className="container mx-auto px-4 h-16 flex items-center justify-between">
        <Link
          to={user ? "/journal" : "/"}
          className="flex items-center space-x-2"
        >
          <span className="text-2xl font-bold text-dream-600">☾ REM</span>
        </Link>

        {/* Desktop Navigation */}
        <div className="hidden md:flex items-center space-x-6">
          {!user && (
            <TooltipProvider>
              <Tooltip>
                <TooltipTrigger asChild>
                  <Link to="/" onClick={() => handleNavigation("/")}>
                    <Button variant="ghost" size="icon">
                      <Home className="h-5 w-5" />
                    </Button>
                  </Link>
                </TooltipTrigger>
                <TooltipContent>
                  <p>Home</p>
                </TooltipContent>
              </Tooltip>
            </TooltipProvider>
          )}

          {user ? (
            <>
              <TooltipProvider>
                <Tooltip>
                  <TooltipTrigger asChild>
                    <Link
                      to="/journal"
                      onClick={() => handleNavigation("/journal")}
                    >
                      <Button variant="ghost" size="icon">
                        <BookMarked className="h-5 w-5" />
                      </Button>
                    </Link>
                  </TooltipTrigger>
                  <TooltipContent>
                    <p>Journal</p>
                  </TooltipContent>
                </Tooltip>
              </TooltipProvider>

              <TooltipProvider>
                <Tooltip>
                  <TooltipTrigger asChild>
                    <Link
                      to="/statistics"
                      onClick={() => handleNavigation("/statistics")}
                    >
                      <Button variant="ghost" size="icon">
                        <BarChart className="h-5 w-5" />
                      </Button>
                    </Link>
                  </TooltipTrigger>
                  <TooltipContent>
                    <p>Statistics</p>
                  </TooltipContent>
                </Tooltip>
              </TooltipProvider>

              <TooltipProvider>
                <Tooltip>
                  <TooltipTrigger asChild>
                    <Link
                      to="/dream-wall"
                      onClick={() => handleNavigation("/dream-wall")}
                    >
                      <Button variant="ghost" size="icon">
                        <Grid className="h-5 w-5" />
                      </Button>
                    </Link>
                  </TooltipTrigger>
                  <TooltipContent>
                    <p>Dream Wall</p>
                  </TooltipContent>
                </Tooltip>
              </TooltipProvider>

              <TooltipProvider>
                <Tooltip>
                  <TooltipTrigger asChild>
                    <Link
                      to="/settings?tab=subscription"
                      onClick={() =>
                        handleNavigation("/settings?tab=subscription")
                      }
                    >
                      <Button variant="ghost" size="icon">
                        <CreditCard className="h-5 w-5" />
                      </Button>
                    </Link>
                  </TooltipTrigger>
                  <TooltipContent>
                    <p>Subscription</p>
                  </TooltipContent>
                </Tooltip>
              </TooltipProvider>

              <DropdownMenu>
                <DropdownMenuTrigger asChild>
                  <Button variant="ghost" size="icon" className="rounded-full">
                    <Avatar className="h-8 w-8">
                      {user.user_metadata?.avatar_url ? (
                        <AvatarImage
                          src={user.user_metadata.avatar_url}
                          alt={user.user_metadata?.name || user.email || "User"}
                        />
                      ) : (
                        <AvatarFallback>
                          {(user.email?.charAt(0) || "U").toUpperCase()}
                        </AvatarFallback>
                      )}
                    </Avatar>
                  </Button>
                </DropdownMenuTrigger>
                <DropdownMenuContent align="end">
                  <DropdownMenuLabel>
                    {user.user_metadata?.name || user.email || "My Account"}
                  </DropdownMenuLabel>
                  <DropdownMenuSeparator />
                  <DropdownMenuItem asChild>
                    <Link to="/profile">
                      <UserIcon className="mr-2 h-4 w-4" />
                      <span>My Profile</span>
                    </Link>
                  </DropdownMenuItem>
                  <DropdownMenuItem asChild>
                    <Link to={`/profile/${user.user_metadata?.username}`}>
                      <Users className="mr-2 h-4 w-4" />
                      <span>View Profile</span>
                    </Link>
                  </DropdownMenuItem>
                  <DropdownMenuItem asChild>
<<<<<<< HEAD
                    <Link to="/settings" onClick={() => handleNavigation('/settings')} className="flex items-center py-2 px-3 text-sm rounded-md hover:bg-accent">
=======
                    <Link
                      to="/settings"
                      onClick={() => handleNavigation("/settings")}
                      className="flex items-center py-2 px-3 text-sm rounded-md hover:bg-accent"
                    >
>>>>>>> 111cc32f
                      <Settings className="mr-2 h-4 w-4" />
                      <span>Settings</span>
                    </Link>
                  </DropdownMenuItem>
                  <DropdownMenuItem asChild>
<<<<<<< HEAD
                    <Link to="/settings?tab=subscription" onClick={() => handleNavigation('/settings?tab=subscription')} className="flex items-center py-2 px-3 text-sm rounded-md hover:bg-accent">
=======
                    <Link
                      to="/settings?tab=subscription"
                      onClick={() =>
                        handleNavigation("/settings?tab=subscription")
                      }
                      className="flex items-center py-2 px-3 text-sm rounded-md hover:bg-accent"
                    >
>>>>>>> 111cc32f
                      <CreditCard className="mr-2 h-4 w-4" />
                      <span>Subscription</span>
                    </Link>
                  </DropdownMenuItem>
                  <DropdownMenuSeparator />
                  <DropdownMenuItem
                    onClick={() =>
                      setTheme(theme === "dark" ? "light" : "dark")
                    }
                  >
                    {theme === "dark" ? (
                      <Sun className="mr-2 h-4 w-4" />
                    ) : (
                      <Moon className="mr-2 h-4 w-4" />
                    )}
                    <span>{theme === "dark" ? "Light Mode" : "Dark Mode"}</span>
                  </DropdownMenuItem>
                  <DropdownMenuSeparator />
                  <DropdownMenuItem onClick={handleSignOut}>
                    <LogOut className="mr-2 h-4 w-4" />
                    <span>Log out</span>
                  </DropdownMenuItem>
                </DropdownMenuContent>
              </DropdownMenu>
            </>
          ) : (
<<<<<<< HEAD
            <Link to="/auth" onClick={() => handleNavigation('/auth')}>
              <Button 
                variant={isLanding ? "outline" : "default"}
                className={`w-full ${isLanding ? "border-white/20 text-white hover:bg-white/10" : ""}`}
              >
                Sign In
              </Button>
=======
            <Link to="/auth" onClick={() => handleNavigation("/auth")}>
              <Button variant="default">Sign In</Button>
>>>>>>> 111cc32f
            </Link>
          )}
        </div>

        {/* Mobile Navigation */}
        <div className="flex md:hidden items-center space-x-3">
          {user && (
            <>
              <TooltipProvider>
                <Tooltip>
                  <TooltipTrigger asChild>
<<<<<<< HEAD
                    <Link to="/journal" onClick={() => handleNavigation('/journal')}>
=======
                    <Link
                      to="/journal"
                      onClick={() => handleNavigation("/journal")}
                    >
>>>>>>> 111cc32f
                      <Button variant="ghost" size="icon">
                        <BookMarked className="h-5 w-5" />
                      </Button>
                    </Link>
                  </TooltipTrigger>
                  <TooltipContent>
                    <p>Journal</p>
                  </TooltipContent>
                </Tooltip>
              </TooltipProvider>
<<<<<<< HEAD
              
              <TooltipProvider>
                <Tooltip>
                  <TooltipTrigger asChild>
                    <Link to="/statistics" onClick={() => handleNavigation('/statistics')}>
=======

              <TooltipProvider>
                <Tooltip>
                  <TooltipTrigger asChild>
                    <Link
                      to="/statistics"
                      onClick={() => handleNavigation("/statistics")}
                    >
>>>>>>> 111cc32f
                      <Button variant="ghost" size="icon">
                        <BarChart className="h-5 w-5" />
                      </Button>
                    </Link>
                  </TooltipTrigger>
                  <TooltipContent>
                    <p>Statistics</p>
                  </TooltipContent>
                </Tooltip>
              </TooltipProvider>
<<<<<<< HEAD
              
              <TooltipProvider>
                <Tooltip>
                  <TooltipTrigger asChild>
                    <Link to="/community" onClick={() => handleNavigation('/community')}>
=======

              <TooltipProvider>
                <Tooltip>
                  <TooltipTrigger asChild>
                    <Link
                      to="/community"
                      onClick={() => handleNavigation("/community")}
                    >
>>>>>>> 111cc32f
                      <Button variant="ghost" size="icon">
                        <Users className="h-5 w-5" />
                      </Button>
                    </Link>
                  </TooltipTrigger>
                  <TooltipContent>
                    <p>Dream Community</p>
                  </TooltipContent>
                </Tooltip>
              </TooltipProvider>
<<<<<<< HEAD
              
              <TooltipProvider>
                <Tooltip>
                  <TooltipTrigger asChild>
                    <Link to="/settings?tab=subscription" onClick={() => handleNavigation('/settings?tab=subscription')}>
=======

              <TooltipProvider>
                <Tooltip>
                  <TooltipTrigger asChild>
                    <Link
                      to="/settings?tab=subscription"
                      onClick={() =>
                        handleNavigation("/settings?tab=subscription")
                      }
                    >
>>>>>>> 111cc32f
                      <Button variant="ghost" size="icon">
                        <CreditCard className="h-5 w-5" />
                      </Button>
                    </Link>
                  </TooltipTrigger>
                  <TooltipContent>
                    <p>Subscription</p>
                  </TooltipContent>
                </Tooltip>
              </TooltipProvider>
            </>
          )}

          <Sheet open={isOpen} onOpenChange={setIsOpen}>
            <SheetTrigger asChild>
              <Button variant="ghost" size="icon">
                {isOpen ? (
                  <X className="h-5 w-5" />
                ) : (
                  <Menu className="h-5 w-5" />
                )}
              </Button>
            </SheetTrigger>
            <SheetContent side="right" className={`w-72 ${isLanding ? "bg-[#1a0b2e] border-[#1a0b2e]" : ""}`}>
              <div className="py-4">
                <div className="mb-8 flex items-center">
                  <span className="text-2xl font-bold text-dream-600">
                    ☾ REM
                  </span>
                </div>

                {user ? (
                  <>
                    <div className="flex items-center space-x-3 mb-6">
                      <Avatar className="h-10 w-10">
                        {user.user_metadata?.avatar_url ? (
                          <AvatarImage
                            src={user.user_metadata.avatar_url}
                            alt={
                              user.user_metadata?.name || user.email || "User"
                            }
                          />
                        ) : (
                          <AvatarFallback>
                            {(user.email?.charAt(0) || "U").toUpperCase()}
                          </AvatarFallback>
                        )}
                      </Avatar>
                      <div>
                        <p className="text-sm font-medium">
                          {user.user_metadata?.name ||
                            user.user_metadata?.username ||
                            user.email ||
                            "User"}
                        </p>
                        <p className="text-xs text-muted-foreground">
                          {user.email}
                        </p>
                      </div>
                    </div>

                    <div className="space-y-1">
<<<<<<< HEAD
                      <Link 
                        to="/profile" 
                        onClick={() => handleNavigation('/profile')}
                        className={`flex items-center py-2 px-3 text-sm rounded-md hover:bg-accent ${location.pathname === '/profile' ? 'bg-accent' : ''}`}
=======
                      <Link
                        to="/profile"
                        onClick={() => handleNavigation("/profile")}
                        className={`flex items-center py-2 px-3 text-sm rounded-md hover:bg-accent ${location.pathname === "/profile" ? "bg-accent" : ""}`}
>>>>>>> 111cc32f
                      >
                        <UserIcon className="mr-2 h-4 w-4" />
                        <span>My Profile</span>
                      </Link>
<<<<<<< HEAD
                      <Link 
                        to="/settings" 
                        onClick={() => handleNavigation('/settings')}
=======
                      <Link
                        to="/settings"
                        onClick={() => handleNavigation("/settings")}
>>>>>>> 111cc32f
                        className="flex items-center py-2 px-3 text-sm rounded-md hover:bg-accent"
                      >
                        <Settings className="mr-2 h-4 w-4" />
                        <span>Settings</span>
                      </Link>
<<<<<<< HEAD
                      <Link 
                        to="/settings?tab=subscription" 
                        onClick={() => handleNavigation('/settings?tab=subscription')}
=======
                      <Link
                        to="/settings?tab=subscription"
                        onClick={() =>
                          handleNavigation("/settings?tab=subscription")
                        }
>>>>>>> 111cc32f
                        className="flex items-center py-2 px-3 text-sm rounded-md hover:bg-accent"
                      >
                        <CreditCard className="mr-2 h-4 w-4" />
                        <span>Subscription</span>
                      </Link>
                      <button
                        onClick={() =>
                          setTheme(theme === "dark" ? "light" : "dark")
                        }
                        className="w-full flex items-center py-2 px-3 text-sm rounded-md hover:bg-accent"
                      >
                        {theme === "dark" ? (
                          <>
                            <Sun className="mr-2 h-4 w-4" />
                            <span>Light Mode</span>
                          </>
                        ) : (
                          <>
                            <Moon className="mr-2 h-4 w-4" />
                            <span>Dark Mode</span>
                          </>
                        )}
                      </button>
                      <button
                        onClick={handleSignOut}
                        className="w-full flex items-center py-2 px-3 text-sm rounded-md hover:bg-accent"
                      >
                        <LogOut className="mr-2 h-4 w-4" />
                        <span>Log out</span>
                      </button>
                    </div>
                  </>
                ) : (
                  <div className="flex flex-col space-y-4">
<<<<<<< HEAD
                    <Link to="/auth" onClick={() => handleNavigation('/auth')}>
                      <Button 
                        variant={isLanding ? "outline" : "default"}
                        className={`w-full ${isLanding ? "border-white/20 text-white hover:bg-white/10" : ""}`}
                      >
                        Sign In
                      </Button>
=======
                    <Link to="/auth" onClick={() => handleNavigation("/auth")}>
                      <Button className="w-full">Sign In</Button>
>>>>>>> 111cc32f
                    </Link>
                    <button
                      onClick={() =>
                        setTheme(theme === "dark" ? "light" : "dark")
                      }
                      className="flex items-center py-2 px-3 text-sm rounded-md hover:bg-accent"
                    >
                      {theme === "dark" ? (
                        <>
                          <Sun className="mr-2 h-4 w-4" />
                          <span>Light Mode</span>
                        </>
                      ) : (
                        <>
                          <Moon className="mr-2 h-4 w-4" />
                          <span>Dark Mode</span>
                        </>
                      )}
                    </button>
                  </div>
                )}
              </div>
            </SheetContent>
          </Sheet>
        </div>
      </div>
    </nav>
  );
};<|MERGE_RESOLUTION|>--- conflicted
+++ resolved
@@ -222,23 +222,16 @@
                     </Link>
                   </DropdownMenuItem>
                   <DropdownMenuItem asChild>
-<<<<<<< HEAD
-                    <Link to="/settings" onClick={() => handleNavigation('/settings')} className="flex items-center py-2 px-3 text-sm rounded-md hover:bg-accent">
-=======
                     <Link
                       to="/settings"
                       onClick={() => handleNavigation("/settings")}
                       className="flex items-center py-2 px-3 text-sm rounded-md hover:bg-accent"
                     >
->>>>>>> 111cc32f
                       <Settings className="mr-2 h-4 w-4" />
                       <span>Settings</span>
                     </Link>
                   </DropdownMenuItem>
                   <DropdownMenuItem asChild>
-<<<<<<< HEAD
-                    <Link to="/settings?tab=subscription" onClick={() => handleNavigation('/settings?tab=subscription')} className="flex items-center py-2 px-3 text-sm rounded-md hover:bg-accent">
-=======
                     <Link
                       to="/settings?tab=subscription"
                       onClick={() =>
@@ -246,7 +239,6 @@
                       }
                       className="flex items-center py-2 px-3 text-sm rounded-md hover:bg-accent"
                     >
->>>>>>> 111cc32f
                       <CreditCard className="mr-2 h-4 w-4" />
                       <span>Subscription</span>
                     </Link>
@@ -273,18 +265,8 @@
               </DropdownMenu>
             </>
           ) : (
-<<<<<<< HEAD
-            <Link to="/auth" onClick={() => handleNavigation('/auth')}>
-              <Button 
-                variant={isLanding ? "outline" : "default"}
-                className={`w-full ${isLanding ? "border-white/20 text-white hover:bg-white/10" : ""}`}
-              >
-                Sign In
-              </Button>
-=======
             <Link to="/auth" onClick={() => handleNavigation("/auth")}>
               <Button variant="default">Sign In</Button>
->>>>>>> 111cc32f
             </Link>
           )}
         </div>
@@ -296,14 +278,10 @@
               <TooltipProvider>
                 <Tooltip>
                   <TooltipTrigger asChild>
-<<<<<<< HEAD
-                    <Link to="/journal" onClick={() => handleNavigation('/journal')}>
-=======
                     <Link
                       to="/journal"
                       onClick={() => handleNavigation("/journal")}
                     >
->>>>>>> 111cc32f
                       <Button variant="ghost" size="icon">
                         <BookMarked className="h-5 w-5" />
                       </Button>
@@ -314,13 +292,6 @@
                   </TooltipContent>
                 </Tooltip>
               </TooltipProvider>
-<<<<<<< HEAD
-              
-              <TooltipProvider>
-                <Tooltip>
-                  <TooltipTrigger asChild>
-                    <Link to="/statistics" onClick={() => handleNavigation('/statistics')}>
-=======
 
               <TooltipProvider>
                 <Tooltip>
@@ -329,7 +300,6 @@
                       to="/statistics"
                       onClick={() => handleNavigation("/statistics")}
                     >
->>>>>>> 111cc32f
                       <Button variant="ghost" size="icon">
                         <BarChart className="h-5 w-5" />
                       </Button>
@@ -340,13 +310,6 @@
                   </TooltipContent>
                 </Tooltip>
               </TooltipProvider>
-<<<<<<< HEAD
-              
-              <TooltipProvider>
-                <Tooltip>
-                  <TooltipTrigger asChild>
-                    <Link to="/community" onClick={() => handleNavigation('/community')}>
-=======
 
               <TooltipProvider>
                 <Tooltip>
@@ -355,7 +318,6 @@
                       to="/community"
                       onClick={() => handleNavigation("/community")}
                     >
->>>>>>> 111cc32f
                       <Button variant="ghost" size="icon">
                         <Users className="h-5 w-5" />
                       </Button>
@@ -366,13 +328,6 @@
                   </TooltipContent>
                 </Tooltip>
               </TooltipProvider>
-<<<<<<< HEAD
-              
-              <TooltipProvider>
-                <Tooltip>
-                  <TooltipTrigger asChild>
-                    <Link to="/settings?tab=subscription" onClick={() => handleNavigation('/settings?tab=subscription')}>
-=======
 
               <TooltipProvider>
                 <Tooltip>
@@ -383,7 +338,6 @@
                         handleNavigation("/settings?tab=subscription")
                       }
                     >
->>>>>>> 111cc32f
                       <Button variant="ghost" size="icon">
                         <CreditCard className="h-5 w-5" />
                       </Button>
@@ -446,46 +400,27 @@
                     </div>
 
                     <div className="space-y-1">
-<<<<<<< HEAD
-                      <Link 
-                        to="/profile" 
-                        onClick={() => handleNavigation('/profile')}
-                        className={`flex items-center py-2 px-3 text-sm rounded-md hover:bg-accent ${location.pathname === '/profile' ? 'bg-accent' : ''}`}
-=======
                       <Link
                         to="/profile"
                         onClick={() => handleNavigation("/profile")}
                         className={`flex items-center py-2 px-3 text-sm rounded-md hover:bg-accent ${location.pathname === "/profile" ? "bg-accent" : ""}`}
->>>>>>> 111cc32f
                       >
                         <UserIcon className="mr-2 h-4 w-4" />
                         <span>My Profile</span>
                       </Link>
-<<<<<<< HEAD
-                      <Link 
-                        to="/settings" 
-                        onClick={() => handleNavigation('/settings')}
-=======
                       <Link
                         to="/settings"
                         onClick={() => handleNavigation("/settings")}
->>>>>>> 111cc32f
                         className="flex items-center py-2 px-3 text-sm rounded-md hover:bg-accent"
                       >
                         <Settings className="mr-2 h-4 w-4" />
                         <span>Settings</span>
                       </Link>
-<<<<<<< HEAD
-                      <Link 
-                        to="/settings?tab=subscription" 
-                        onClick={() => handleNavigation('/settings?tab=subscription')}
-=======
                       <Link
                         to="/settings?tab=subscription"
                         onClick={() =>
                           handleNavigation("/settings?tab=subscription")
                         }
->>>>>>> 111cc32f
                         className="flex items-center py-2 px-3 text-sm rounded-md hover:bg-accent"
                       >
                         <CreditCard className="mr-2 h-4 w-4" />
@@ -520,18 +455,8 @@
                   </>
                 ) : (
                   <div className="flex flex-col space-y-4">
-<<<<<<< HEAD
-                    <Link to="/auth" onClick={() => handleNavigation('/auth')}>
-                      <Button 
-                        variant={isLanding ? "outline" : "default"}
-                        className={`w-full ${isLanding ? "border-white/20 text-white hover:bg-white/10" : ""}`}
-                      >
-                        Sign In
-                      </Button>
-=======
                     <Link to="/auth" onClick={() => handleNavigation("/auth")}>
                       <Button className="w-full">Sign In</Button>
->>>>>>> 111cc32f
                     </Link>
                     <button
                       onClick={() =>
