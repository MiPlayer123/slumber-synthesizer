--- conflicted
+++ resolved
@@ -1,8 +1,5 @@
-<<<<<<< HEAD
 import { useState } from 'react';
-=======
 import { useState, useEffect } from 'react';
->>>>>>> 3fbdd92e
 import { Button } from "@/components/ui/button";
 import { Card, CardContent, CardDescription, CardHeader, CardTitle } from "@/components/ui/card";
 import { Input } from "@/components/ui/input";
@@ -21,20 +18,16 @@
 } from "@/components/ui/dialog";
 
 const Auth = () => {
-<<<<<<< HEAD
   const { user, signIn, signUp, signInWithGoogle, forgotPassword, loading } = useAuth();
-=======
   const { user, signIn, signUp, signInWithGoogle, completeGoogleSignUp } = useAuth();
->>>>>>> 3fbdd92e
   const [isSignUp, setIsSignUp] = useState(false);
   const [email, setEmail] = useState('');
   const [password, setPassword] = useState('');
   const [username, setUsername] = useState('');
   const [fullName, setFullName] = useState('');
-<<<<<<< HEAD
   const [resetEmail, setResetEmail] = useState('');
   const [isResetDialogOpen, setIsResetDialogOpen] = useState(false);
-=======
+
   const [errors, setErrors] = useState<{[key: string]: string}>({});
   const [isGoogleSignUp, setIsGoogleSignUp] = useState(false);
   const [googleUsername, setGoogleUsername] = useState('');
@@ -51,7 +44,6 @@
       setIsGoogleSignUp(true);
     }
   }, [location]);
->>>>>>> 3fbdd92e
 
   if (user) {
     return <Navigate to="/journal" replace />;
@@ -117,7 +109,7 @@
     }
   };
 
-<<<<<<< HEAD
+
   const handleForgotPassword = async (e: React.FormEvent) => {
     e.preventDefault();
     if (!resetEmail) {
@@ -131,7 +123,7 @@
       // Error is already handled in the forgotPassword function
     }
   };
-=======
+
   // Render Google username form if in Google sign-up flow
   if (isGoogleSignUp) {
     return (
@@ -180,7 +172,6 @@
       </div>
     );
   }
->>>>>>> 3fbdd92e
 
   return (
     <div className="container max-w-md mx-auto px-4 py-12">
