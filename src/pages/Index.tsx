import { useRef, useState, useEffect } from "react";
import { ArrowRight, Moon } from "lucide-react";
import { Button } from "@/components/ui/button";
import { motion } from "framer-motion";
<<<<<<< HEAD
import DreamScene from "@/components/dream-journal/dream-scene";
import { FeatureGrid } from "@/components/dream-journal/feature-grid";
import { TestimonialSlider } from "@/components/dream-journal/testimonial-slider";
import { ParticleField } from "@/components/dream-journal/particle-field";
import { DreamStatistics } from "@/components/dream-journal/dream-statistics";
import { DreamImageGenerator } from "@/components/dream-journal/dream-image-generator";
import { DreamSharing } from "@/components/dream-journal/dream-sharing";
import { DreamAnalysis } from "@/components/dream-journal/dream-analysis";
import { Brain, BarChart, Sparkles, Share2 } from "lucide-react";
import { Navigation } from "@/components/Navigation";

interface DreamItem {
  id: number;
  title: string;
  color: string;
}

export default function Index() {
  const [scrollY, setScrollY] = useState(0);
  const heroRef = useRef<HTMLDivElement>(null);

  useEffect(() => {
    const handleScroll = () => setScrollY(window.scrollY);
    window.addEventListener("scroll", handleScroll, { passive: true });
    return () => window.removeEventListener("scroll", handleScroll);
  }, []);

  return (
    <div className="min-h-screen bg-[#1a0b2e] text-white overflow-x-hidden">
      {/* Particle Background */}
      <div className="fixed inset-0 z-0 opacity-30">
        <ParticleField />
      </div>

      {/* Header */}
      <Navigation />

      {/* Navigation renders mobile menu automatically */}

      <main className="relative z-10">
        {/* Hero Section */}
        <section ref={heroRef} className="relative min-h-[80vh] flex items-center justify-center overflow-hidden pb-12">
          <div className="absolute inset-0 z-0">
            <DreamScene scrollY={scrollY} />
          </div>

          <div className="container mx-auto px-6 py-16 md:py-24 relative z-10">
            <motion.div
              initial={{ opacity: 0, y: 20 }}
              animate={{ opacity: 1, y: 0 }}
              transition={{ duration: 0.8, delay: 0.2 }}
              className="max-w-3xl mx-auto text-center space-y-6"
            >
              <h1 className="text-5xl md:text-6xl lg:text-7xl font-extrabold tracking-tight leading-tight bg-clip-text text-transparent bg-gradient-to-r from-purple-300 via-blue-400 to-cyan-400 drop-shadow-lg">
                Capture and share the ephemeral world of dreams
              </h1>
              <p className="text-lg text-white/70 max-w-2xl mx-auto">
                Record your dreams, uncover hidden patterns, and connect with a community of dreamers in a beautiful,
                secure space.
=======
import { useEffect } from "react";
import {
  MoonIcon,
  StarIcon,
  BookOpenIcon,
  BrainIcon,
  UsersIcon,
} from "lucide-react";
import { useAuth } from "@/hooks/useAuth";

const Index = () => {
  const navigate = useNavigate();
  const { user } = useAuth();

  useEffect(() => {
    document.title = "Rem";

    // Redirect to journal if user is already logged in
    if (user) {
      navigate("/journal");
      return;
    }

    // Check if we need to scroll to features section
    const shouldScrollToFeatures = sessionStorage.getItem("scrollToFeatures");
    if (shouldScrollToFeatures === "true") {
      // Remove the flag from storage
      sessionStorage.removeItem("scrollToFeatures");

      // Scroll to features section with a slight delay to ensure the page is fully loaded
      setTimeout(() => {
        const featuresSection = document.getElementById("features");
        if (featuresSection) {
          featuresSection.scrollIntoView({ behavior: "smooth" });
        }
      }, 100);
    }
  }, [user, navigate]);

  // Animation variants
  const fadeIn = {
    initial: { opacity: 0, y: 20 },
    animate: { opacity: 1, y: 0 },
    transition: { duration: 0.7 },
  };

  const staggerContainer = {
    animate: { transition: { staggerChildren: 0.1 } },
  };

  const floatAnimation = {
    initial: { y: 0 },
    animate: {
      y: [0, -10, 0],
      transition: { repeat: Infinity, duration: 6, ease: "easeInOut" },
    },
  };

  return (
    <div className="min-h-screen bg-gradient-to-b from-indigo-950/90 via-purple-900/80 to-indigo-950/90 text-white">
      {/* Hero Section */}
      <div className="container mx-auto px-4 pt-20 pb-32 relative">
        <motion.div
          className="absolute top-20 right-20 text-purple-300/30 hidden md:block"
          animate={{ rotate: 360 }}
          transition={{ duration: 200, repeat: Infinity, ease: "linear" }}
        >
          <StarIcon size={40} />
        </motion.div>

        <motion.div
          className="absolute bottom-40 left-20 text-blue-300/20 hidden md:block"
          {...floatAnimation}
        >
          <MoonIcon size={60} />
        </motion.div>

        <div className="max-w-3xl mx-auto text-center relative z-10">
          <motion.div
            initial={{ opacity: 0, scale: 0.9 }}
            animate={{ opacity: 1, scale: 1 }}
            transition={{ duration: 0.8 }}
          >
            <div className="flex justify-center mb-6">
              <div className="p-3 bg-purple-500/20 backdrop-blur rounded-full">
                <MoonIcon size={40} className="text-purple-200" />
              </div>
            </div>
          </motion.div>

          <motion.h1
            className="text-5xl md:text-6xl font-bold mb-6 bg-clip-text text-transparent bg-gradient-to-r from-purple-200 to-blue-200"
            initial={{ opacity: 0, y: 20 }}
            animate={{ opacity: 1, y: 0 }}
            transition={{ duration: 0.7 }}
          >
            Capture and share the ephemeral world of dreams
          </motion.h1>

          <motion.p
            className="text-xl text-purple-100/90 mb-10"
            initial={{ opacity: 0, y: 20 }}
            animate={{ opacity: 1, y: 0 }}
            transition={{ duration: 0.7, delay: 0.2 }}
          >
            Record your dreams, uncover hidden patterns, and connect with a
            community of dreamers in a beautiful, secure space.
          </motion.p>

          <motion.div
            className="flex flex-col sm:flex-row justify-center gap-4"
            initial={{ opacity: 0, y: 20 }}
            animate={{ opacity: 1, y: 0 }}
            transition={{ duration: 0.7, delay: 0.4 }}
          >
            <Button
              size="lg"
              onClick={() => navigate("/journal")}
              className="bg-gradient-to-r from-purple-500 to-indigo-600 hover:from-purple-600 hover:to-indigo-700 text-white border-0 px-8 py-6 text-lg"
            >
              Start Your Dream Journal
            </Button>
            <Button
              size="lg"
              variant="outline"
              onClick={() => navigate("/community")}
              className="border-purple-300 text-purple-500 hover:bg-purple-900/30 px-8 py-6 text-lg"
            >
              Explore Dreams
            </Button>
          </motion.div>
        </div>
      </div>

      {/* Features Section */}
      <div
        id="features"
        className="container mx-auto px-4 py-24 bg-indigo-950/40 backdrop-blur-sm"
      >
        <motion.div
          variants={staggerContainer}
          initial="initial"
          whileInView="animate"
          viewport={{ once: true, amount: 0.3 }}
          className="max-w-4xl mx-auto"
        >
          <motion.h2
            variants={fadeIn}
            className="text-3xl md:text-4xl font-bold text-center mb-16 text-purple-100"
          >
            Your dream experience, evolved
          </motion.h2>

          <div className="grid grid-cols-1 md:grid-cols-3 gap-12">
            <motion.div variants={fadeIn} className="feature-card">
              <div className="mb-6 flex justify-center">
                <div className="p-4 rounded-full bg-purple-500/20 backdrop-blur">
                  <BookOpenIcon className="h-8 w-8 text-purple-300" />
                </div>
              </div>
              <h3 className="text-xl font-semibold mb-3 text-center text-purple-100">
                Journal With Ease
              </h3>
              <p className="text-center text-purple-200/80">
                Capture rich dream details with our intuitive journaling tools
                designed for both quick entries and deep reflection.
>>>>>>> 111cc32f
              </p>
              <motion.div
                initial={{ opacity: 0, y: 20 }}
                animate={{ opacity: 1, y: 0 }}
                transition={{ duration: 0.8, delay: 0.4 }}
                className="flex flex-col sm:flex-row justify-center gap-4 pt-4"
              >
                <Button size="lg" className="bg-white text-black hover:bg-white/90 transition-all duration-300 hover:scale-105">
                  Start Your Dream Journal
                </Button>
                <Button size="lg" className="bg-white text-black hover:bg-white/90 transition-all duration-300 hover:scale-105">
                  Explore Dreams
                </Button>
              </motion.div>
            </motion.div>
          </div>
        </section>

        {/* Dream Cards Section */}
        {/* Dream Cards Section removed; statistics below already show patterns and trends */}

        {/* Features Grid */}
        <section id="features" className="relative pt-8 pb-16">
          <FeatureGrid />
        </section>

        {/* Dream Analysis Section */}
        <section className="relative py-24 overflow-hidden">
          <div className="container mx-auto px-6">
            <motion.div initial={{ opacity: 0 }} whileInView={{ opacity: 1 }} transition={{ duration: 1 }} viewport={{ once: true }} className="text-center mb-16">
              <div className="inline-flex items-center justify-center gap-2 bg-white/5 px-3 py-1 rounded-full text-sm font-medium mb-4">
                <Brain className="w-4 h-4 text-purple-400" />
                <span>AI-Powered Analysis</span>
              </div>
<<<<<<< HEAD
              <h2 className="text-2xl md:text-3xl font-bold tracking-tight">Understand Your Dreams</h2>
              <div className="w-16 h-0.5 bg-gradient-to-r from-purple-500 to-blue-500 mx-auto mt-4" />
=======
              <h3 className="text-xl font-semibold mb-3 text-center text-purple-100">
                AI-Powered Insights
              </h3>
              <p className="text-center text-purple-200/80">
                Discover patterns, symbols, and meanings in your dreams with our
                thoughtful AI analysis.
              </p>
>>>>>>> 111cc32f
            </motion.div>

            <DreamAnalysis />
          </div>
        </section>

        {/* Dream Statistics Section */}
        <section className="relative py-24 overflow-hidden">
          <div className="container mx-auto px-6">
            <motion.div initial={{ opacity: 0 }} whileInView={{ opacity: 1 }} transition={{ duration: 1 }} viewport={{ once: true }} className="text-center mb-16">
              <div className="inline-flex items-center justify-center gap-2 bg-white/5 px-3 py-1 rounded-full text-sm font-medium mb-4">
                <BarChart className="w-4 h-4 text-blue-400" />
                <span>Dream Patterns</span>
              </div>
<<<<<<< HEAD
              <h2 className="text-2xl md:text-3xl font-bold tracking-tight">Track Your Dream Patterns</h2>
              <div className="w-16 h-0.5 bg-gradient-to-r from-purple-500 to-blue-500 mx-auto mt-4" />
=======
              <h3 className="text-xl font-semibold mb-3 text-center text-purple-100">
                Dream Community
              </h3>
              <p className="text-center text-purple-200/80">
                Share experiences and connect with fellow dreamers in a
                supportive, respectful environment.
              </p>
>>>>>>> 111cc32f
            </motion.div>

            <DreamStatistics />
          </div>
        </section>

        {/* Dream Image Generator Section */}
        <section className="relative py-24 overflow-hidden">
          <div className="container mx-auto px-6">
            <motion.div initial={{ opacity: 0 }} whileInView={{ opacity: 1 }} transition={{ duration: 1 }} viewport={{ once: true }} className="text-center mb-16">
              <div className="inline-flex items-center justify-center gap-2 bg-white/5 px-3 py-1 rounded-full text-sm font-medium mb-4">
                <Sparkles className="w-4 h-4 text-green-400" />
                <span>Dream Visualization</span>
              </div>
              <h2 className="text-2xl md:text-3xl font-bold tracking-tight">Visualize Your Dreams</h2>
              <div className="w-16 h-0.5 bg-gradient-to-r from-purple-500 to-blue-500 mx-auto mt-4" />
            </motion.div>

<<<<<<< HEAD
            <div className="max-w-2xl mx-auto">
              <DreamImageGenerator />
            </div>
          </div>
        </section>

        {/* Dream Sharing Section */}
        <section className="relative py-24 overflow-hidden">
          <div className="container mx-auto px-6">
            <motion.div initial={{ opacity: 0 }} whileInView={{ opacity: 1 }} transition={{ duration: 1 }} viewport={{ once: true }} className="text-center mb-16">
              <div className="inline-flex items-center justify-center gap-2 bg-white/5 px-3 py-1 rounded-full text-sm font-medium mb-4">
                <Share2 className="w-4 h-4 text-cyan-400" />
                <span>Dream Community</span>
              </div>
              <h2 className="text-2xl md:text-3xl font-bold tracking-tight">Share Your Dreams</h2>
              <div className="w-16 h-0.5 bg-gradient-to-r from-purple-500 to-blue-500 mx-auto mt-4" />
            </motion.div>

            <DreamSharing />
          </div>
        </section>

        {/* Testimonials */}
        <section id="testimonials" className="relative py-24">
          <div className="container mx-auto px-6">
            <motion.div initial={{ opacity: 0 }} whileInView={{ opacity: 1 }} transition={{ duration: 1 }} viewport={{ once: true }} className="text-center mb-16">
              <h2 className="text-2xl md:text-3xl font-bold tracking-tight">Stories from the dreamscape</h2>
              <div className="w-16 h-0.5 bg-gradient-to-r from-purple-500 to-blue-500 mx-auto mt-4" />
            </motion.div>

            <TestimonialSlider />
          </div>
        </section>

        {/* CTA Section */}
        <section className="relative py-24">
          <div className="container mx-auto px-6">
            <motion.div initial={{ opacity: 0, y: 20 }} whileInView={{ opacity: 1, y: 0 }} transition={{ duration: 0.8 }} viewport={{ once: true }} className="max-w-2xl mx-auto text-center">
              <h2 className="text-2xl md:text-3xl font-bold tracking-tight mb-4">Begin your dream journey</h2>
              <p className="text-white/70 mb-8">
                Join thousands exploring their subconscious mind and connecting through dreams.
              </p>
              <Button size="lg" className="bg-white text-black hover:bg-white/90 transition-all duration-300 hover:scale-105">
                Start Free <ArrowRight className="ml-2 h-4 w-4" />
              </Button>
            </motion.div>
          </div>
        </section>
      </main>
=======
      {/* Testimonial Section - Simplified */}
      <div className="container mx-auto px-4 py-24">
        <motion.div
          initial="initial"
          whileInView="animate"
          viewport={{ once: true, amount: 0.3 }}
          className="max-w-3xl mx-auto"
        >
          <motion.h2
            variants={fadeIn}
            className="text-3xl md:text-4xl font-bold text-center mb-12 text-purple-100"
          >
            Stories from the dreamscape
          </motion.h2>

          <div className="space-y-6">
            <motion.div
              variants={fadeIn}
              className="p-8 rounded-xl bg-purple-800/20 backdrop-blur border border-purple-500/20"
            >
              <p className="text-purple-100 italic mb-4">
                "Rem has transformed how I connect with my dreams. The insights
                I've gained have been truly illuminating, and the community is
                wonderfully supportive."
              </p>
              <p className="text-right text-purple-300 font-medium">
                — Alex D.
              </p>
            </motion.div>

            <motion.div
              variants={fadeIn}
              className="p-8 rounded-xl bg-indigo-800/20 backdrop-blur border border-indigo-500/20"
            >
              <p className="text-purple-100 italic mb-4">
                "I've kept dream journals for years, but Rem brings a whole new
                dimension to the practice. The AI analysis has helped me
                understand recurring themes I never noticed before."
              </p>
              <p className="text-right text-purple-300 font-medium">
                — Jamie L.
              </p>
            </motion.div>
          </div>
        </motion.div>
      </div>

      {/* CTA Section */}
      <motion.div
        initial="initial"
        whileInView="animate"
        viewport={{ once: true }}
        className="container mx-auto px-4 py-20"
      >
        <motion.div
          variants={fadeIn}
          className="max-w-3xl mx-auto text-center p-12 rounded-3xl bg-gradient-to-r from-purple-600/30 to-indigo-600/30 backdrop-blur-md border border-purple-500/30"
        >
          <h2 className="text-3xl md:text-4xl font-bold mb-6 text-white">
            Begin your dream journey
          </h2>
          <p className="text-xl text-purple-100 mb-8">
            Join thousands exploring their subconscious mind and connecting
            through dreams.
          </p>
          <Button
            size="lg"
            onClick={() => navigate("/auth")}
            className="bg-white text-purple-900 hover:bg-purple-100 px-8 py-6 text-lg font-medium"
          >
            Start Free
          </Button>
        </motion.div>
      </motion.div>
>>>>>>> 111cc32f

      {/* Footer */}
      <footer className="relative z-10 border-t border-white/10 py-12">
        <div className="container mx-auto px-6">
          <div className="grid grid-cols-2 md:grid-cols-4 gap-8">
            <div>
              <div className="flex items-center gap-2 mb-4">
                <div className="bg-gradient-to-r from-purple-500 to-blue-500 p-1.5 rounded-full">
                  <Moon size={16} className="text-black" />
                </div>
                <span className="text-lg font-medium tracking-tight">Rem</span>
              </div>
              <p className="text-sm text-white/50">Explore the world of dreams with our innovative journaling platform.</p>
            </div>
<<<<<<< HEAD
            <div>
              <h3 className="text-sm font-medium mb-4">Features</h3>
              <ul className="space-y-2 text-sm text-white/50">
                {[
                  "Dream Journal",
                  "AI Analysis",
                  "Community",
                  "Privacy",
                ].map((item, idx) => (
                  <li key={idx}>
                    <a href="#" className="hover:text-white transition-colors">
                      {item}
                    </a>
                  </li>
                ))}
              </ul>
            </div>
            <div>
              <h3 className="text-sm font-medium mb-4">Company</h3>
              <ul className="space-y-2 text-sm text-white/50">
                {["About Us", "Careers", "Contact"].map((item, idx) => (
                  <li key={idx}>
                    <a href="#" className="hover:text-white transition-colors">
                      {item}
                    </a>
                  </li>
                ))}
              </ul>
            </div>
            <div>
              <h3 className="text-sm font-medium mb-4">Resources</h3>
              <ul className="space-y-2 text-sm text-white/50">
                {["Blog", "Help Center", "Terms of Service", "Privacy Policy"].map((item, idx) => (
                  <li key={idx}>
                    <a href="#" className="hover:text-white transition-colors">
                      {item}
                    </a>
                  </li>
                ))}
              </ul>
=======
            <div className="flex space-x-6">
              <a
                href="/about"
                className="text-purple-300 hover:text-white transition"
              >
                About
              </a>
              <a
                href="https://forms.gle/aMFrfqbqiMMBSEKr9"
                target="_blank"
                rel="noopener noreferrer"
                className="text-purple-300 hover:text-white transition"
              >
                Support
              </a>
              <a
                href="/privacy"
                className="text-purple-300 hover:text-white transition"
              >
                Privacy
              </a>
              <a
                href="/terms"
                className="text-purple-300 hover:text-white transition"
              >
                Terms
              </a>
>>>>>>> 111cc32f
            </div>
          </div>
          <p className="mt-8 text-center text-xs text-white/40">© {new Date().getFullYear()} Rem. All rights reserved.</p>
        </div>
      </footer>
    </div>
  );
}<|MERGE_RESOLUTION|>--- conflicted
+++ resolved
@@ -2,7 +2,6 @@
 import { ArrowRight, Moon } from "lucide-react";
 import { Button } from "@/components/ui/button";
 import { motion } from "framer-motion";
-<<<<<<< HEAD
 import DreamScene from "@/components/dream-journal/dream-scene";
 import { FeatureGrid } from "@/components/dream-journal/feature-grid";
 import { TestimonialSlider } from "@/components/dream-journal/testimonial-slider";
@@ -62,174 +61,6 @@
               <p className="text-lg text-white/70 max-w-2xl mx-auto">
                 Record your dreams, uncover hidden patterns, and connect with a community of dreamers in a beautiful,
                 secure space.
-=======
-import { useEffect } from "react";
-import {
-  MoonIcon,
-  StarIcon,
-  BookOpenIcon,
-  BrainIcon,
-  UsersIcon,
-} from "lucide-react";
-import { useAuth } from "@/hooks/useAuth";
-
-const Index = () => {
-  const navigate = useNavigate();
-  const { user } = useAuth();
-
-  useEffect(() => {
-    document.title = "Rem";
-
-    // Redirect to journal if user is already logged in
-    if (user) {
-      navigate("/journal");
-      return;
-    }
-
-    // Check if we need to scroll to features section
-    const shouldScrollToFeatures = sessionStorage.getItem("scrollToFeatures");
-    if (shouldScrollToFeatures === "true") {
-      // Remove the flag from storage
-      sessionStorage.removeItem("scrollToFeatures");
-
-      // Scroll to features section with a slight delay to ensure the page is fully loaded
-      setTimeout(() => {
-        const featuresSection = document.getElementById("features");
-        if (featuresSection) {
-          featuresSection.scrollIntoView({ behavior: "smooth" });
-        }
-      }, 100);
-    }
-  }, [user, navigate]);
-
-  // Animation variants
-  const fadeIn = {
-    initial: { opacity: 0, y: 20 },
-    animate: { opacity: 1, y: 0 },
-    transition: { duration: 0.7 },
-  };
-
-  const staggerContainer = {
-    animate: { transition: { staggerChildren: 0.1 } },
-  };
-
-  const floatAnimation = {
-    initial: { y: 0 },
-    animate: {
-      y: [0, -10, 0],
-      transition: { repeat: Infinity, duration: 6, ease: "easeInOut" },
-    },
-  };
-
-  return (
-    <div className="min-h-screen bg-gradient-to-b from-indigo-950/90 via-purple-900/80 to-indigo-950/90 text-white">
-      {/* Hero Section */}
-      <div className="container mx-auto px-4 pt-20 pb-32 relative">
-        <motion.div
-          className="absolute top-20 right-20 text-purple-300/30 hidden md:block"
-          animate={{ rotate: 360 }}
-          transition={{ duration: 200, repeat: Infinity, ease: "linear" }}
-        >
-          <StarIcon size={40} />
-        </motion.div>
-
-        <motion.div
-          className="absolute bottom-40 left-20 text-blue-300/20 hidden md:block"
-          {...floatAnimation}
-        >
-          <MoonIcon size={60} />
-        </motion.div>
-
-        <div className="max-w-3xl mx-auto text-center relative z-10">
-          <motion.div
-            initial={{ opacity: 0, scale: 0.9 }}
-            animate={{ opacity: 1, scale: 1 }}
-            transition={{ duration: 0.8 }}
-          >
-            <div className="flex justify-center mb-6">
-              <div className="p-3 bg-purple-500/20 backdrop-blur rounded-full">
-                <MoonIcon size={40} className="text-purple-200" />
-              </div>
-            </div>
-          </motion.div>
-
-          <motion.h1
-            className="text-5xl md:text-6xl font-bold mb-6 bg-clip-text text-transparent bg-gradient-to-r from-purple-200 to-blue-200"
-            initial={{ opacity: 0, y: 20 }}
-            animate={{ opacity: 1, y: 0 }}
-            transition={{ duration: 0.7 }}
-          >
-            Capture and share the ephemeral world of dreams
-          </motion.h1>
-
-          <motion.p
-            className="text-xl text-purple-100/90 mb-10"
-            initial={{ opacity: 0, y: 20 }}
-            animate={{ opacity: 1, y: 0 }}
-            transition={{ duration: 0.7, delay: 0.2 }}
-          >
-            Record your dreams, uncover hidden patterns, and connect with a
-            community of dreamers in a beautiful, secure space.
-          </motion.p>
-
-          <motion.div
-            className="flex flex-col sm:flex-row justify-center gap-4"
-            initial={{ opacity: 0, y: 20 }}
-            animate={{ opacity: 1, y: 0 }}
-            transition={{ duration: 0.7, delay: 0.4 }}
-          >
-            <Button
-              size="lg"
-              onClick={() => navigate("/journal")}
-              className="bg-gradient-to-r from-purple-500 to-indigo-600 hover:from-purple-600 hover:to-indigo-700 text-white border-0 px-8 py-6 text-lg"
-            >
-              Start Your Dream Journal
-            </Button>
-            <Button
-              size="lg"
-              variant="outline"
-              onClick={() => navigate("/community")}
-              className="border-purple-300 text-purple-500 hover:bg-purple-900/30 px-8 py-6 text-lg"
-            >
-              Explore Dreams
-            </Button>
-          </motion.div>
-        </div>
-      </div>
-
-      {/* Features Section */}
-      <div
-        id="features"
-        className="container mx-auto px-4 py-24 bg-indigo-950/40 backdrop-blur-sm"
-      >
-        <motion.div
-          variants={staggerContainer}
-          initial="initial"
-          whileInView="animate"
-          viewport={{ once: true, amount: 0.3 }}
-          className="max-w-4xl mx-auto"
-        >
-          <motion.h2
-            variants={fadeIn}
-            className="text-3xl md:text-4xl font-bold text-center mb-16 text-purple-100"
-          >
-            Your dream experience, evolved
-          </motion.h2>
-
-          <div className="grid grid-cols-1 md:grid-cols-3 gap-12">
-            <motion.div variants={fadeIn} className="feature-card">
-              <div className="mb-6 flex justify-center">
-                <div className="p-4 rounded-full bg-purple-500/20 backdrop-blur">
-                  <BookOpenIcon className="h-8 w-8 text-purple-300" />
-                </div>
-              </div>
-              <h3 className="text-xl font-semibold mb-3 text-center text-purple-100">
-                Journal With Ease
-              </h3>
-              <p className="text-center text-purple-200/80">
-                Capture rich dream details with our intuitive journaling tools
-                designed for both quick entries and deep reflection.
->>>>>>> 111cc32f
               </p>
               <motion.div
                 initial={{ opacity: 0, y: 20 }}
@@ -264,18 +95,8 @@
                 <Brain className="w-4 h-4 text-purple-400" />
                 <span>AI-Powered Analysis</span>
               </div>
-<<<<<<< HEAD
               <h2 className="text-2xl md:text-3xl font-bold tracking-tight">Understand Your Dreams</h2>
               <div className="w-16 h-0.5 bg-gradient-to-r from-purple-500 to-blue-500 mx-auto mt-4" />
-=======
-              <h3 className="text-xl font-semibold mb-3 text-center text-purple-100">
-                AI-Powered Insights
-              </h3>
-              <p className="text-center text-purple-200/80">
-                Discover patterns, symbols, and meanings in your dreams with our
-                thoughtful AI analysis.
-              </p>
->>>>>>> 111cc32f
             </motion.div>
 
             <DreamAnalysis />
@@ -290,18 +111,8 @@
                 <BarChart className="w-4 h-4 text-blue-400" />
                 <span>Dream Patterns</span>
               </div>
-<<<<<<< HEAD
               <h2 className="text-2xl md:text-3xl font-bold tracking-tight">Track Your Dream Patterns</h2>
               <div className="w-16 h-0.5 bg-gradient-to-r from-purple-500 to-blue-500 mx-auto mt-4" />
-=======
-              <h3 className="text-xl font-semibold mb-3 text-center text-purple-100">
-                Dream Community
-              </h3>
-              <p className="text-center text-purple-200/80">
-                Share experiences and connect with fellow dreamers in a
-                supportive, respectful environment.
-              </p>
->>>>>>> 111cc32f
             </motion.div>
 
             <DreamStatistics />
@@ -319,8 +130,6 @@
               <h2 className="text-2xl md:text-3xl font-bold tracking-tight">Visualize Your Dreams</h2>
               <div className="w-16 h-0.5 bg-gradient-to-r from-purple-500 to-blue-500 mx-auto mt-4" />
             </motion.div>
-
-<<<<<<< HEAD
             <div className="max-w-2xl mx-auto">
               <DreamImageGenerator />
             </div>
@@ -370,82 +179,6 @@
           </div>
         </section>
       </main>
-=======
-      {/* Testimonial Section - Simplified */}
-      <div className="container mx-auto px-4 py-24">
-        <motion.div
-          initial="initial"
-          whileInView="animate"
-          viewport={{ once: true, amount: 0.3 }}
-          className="max-w-3xl mx-auto"
-        >
-          <motion.h2
-            variants={fadeIn}
-            className="text-3xl md:text-4xl font-bold text-center mb-12 text-purple-100"
-          >
-            Stories from the dreamscape
-          </motion.h2>
-
-          <div className="space-y-6">
-            <motion.div
-              variants={fadeIn}
-              className="p-8 rounded-xl bg-purple-800/20 backdrop-blur border border-purple-500/20"
-            >
-              <p className="text-purple-100 italic mb-4">
-                "Rem has transformed how I connect with my dreams. The insights
-                I've gained have been truly illuminating, and the community is
-                wonderfully supportive."
-              </p>
-              <p className="text-right text-purple-300 font-medium">
-                — Alex D.
-              </p>
-            </motion.div>
-
-            <motion.div
-              variants={fadeIn}
-              className="p-8 rounded-xl bg-indigo-800/20 backdrop-blur border border-indigo-500/20"
-            >
-              <p className="text-purple-100 italic mb-4">
-                "I've kept dream journals for years, but Rem brings a whole new
-                dimension to the practice. The AI analysis has helped me
-                understand recurring themes I never noticed before."
-              </p>
-              <p className="text-right text-purple-300 font-medium">
-                — Jamie L.
-              </p>
-            </motion.div>
-          </div>
-        </motion.div>
-      </div>
-
-      {/* CTA Section */}
-      <motion.div
-        initial="initial"
-        whileInView="animate"
-        viewport={{ once: true }}
-        className="container mx-auto px-4 py-20"
-      >
-        <motion.div
-          variants={fadeIn}
-          className="max-w-3xl mx-auto text-center p-12 rounded-3xl bg-gradient-to-r from-purple-600/30 to-indigo-600/30 backdrop-blur-md border border-purple-500/30"
-        >
-          <h2 className="text-3xl md:text-4xl font-bold mb-6 text-white">
-            Begin your dream journey
-          </h2>
-          <p className="text-xl text-purple-100 mb-8">
-            Join thousands exploring their subconscious mind and connecting
-            through dreams.
-          </p>
-          <Button
-            size="lg"
-            onClick={() => navigate("/auth")}
-            className="bg-white text-purple-900 hover:bg-purple-100 px-8 py-6 text-lg font-medium"
-          >
-            Start Free
-          </Button>
-        </motion.div>
-      </motion.div>
->>>>>>> 111cc32f
 
       {/* Footer */}
       <footer className="relative z-10 border-t border-white/10 py-12">
@@ -460,7 +193,6 @@
               </div>
               <p className="text-sm text-white/50">Explore the world of dreams with our innovative journaling platform.</p>
             </div>
-<<<<<<< HEAD
             <div>
               <h3 className="text-sm font-medium mb-4">Features</h3>
               <ul className="space-y-2 text-sm text-white/50">
@@ -501,35 +233,6 @@
                   </li>
                 ))}
               </ul>
-=======
-            <div className="flex space-x-6">
-              <a
-                href="/about"
-                className="text-purple-300 hover:text-white transition"
-              >
-                About
-              </a>
-              <a
-                href="https://forms.gle/aMFrfqbqiMMBSEKr9"
-                target="_blank"
-                rel="noopener noreferrer"
-                className="text-purple-300 hover:text-white transition"
-              >
-                Support
-              </a>
-              <a
-                href="/privacy"
-                className="text-purple-300 hover:text-white transition"
-              >
-                Privacy
-              </a>
-              <a
-                href="/terms"
-                className="text-purple-300 hover:text-white transition"
-              >
-                Terms
-              </a>
->>>>>>> 111cc32f
             </div>
           </div>
           <p className="mt-8 text-center text-xs text-white/40">© {new Date().getFullYear()} Rem. All rights reserved.</p>
