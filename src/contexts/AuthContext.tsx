
import React, { createContext, useContext, useEffect, useState } from 'react';
import { supabase } from '@/integrations/supabase/client';
import { Session, User } from '@supabase/supabase-js';
import { useToast } from '@/hooks/use-toast';

interface AuthContextType {
  user: User | null;
  session: Session | null;
  loading: boolean;
  error: Error | null;
  signIn: (email: string, password: string) => Promise<void>;
  signUp: (email: string, password: string, username: string, fullName: string) => Promise<void>;
  signOut: () => Promise<void>;
  signInWithGoogle: () => Promise<void>;
<<<<<<< HEAD
  forgotPassword: (email: string) => Promise<void>;
  resetPassword: (password: string) => Promise<void>;
=======
  completeGoogleSignUp: (username: string) => Promise<void>;
>>>>>>> 3fbdd92e
}

const AuthContext = createContext<AuthContextType | undefined>(undefined);

export function AuthProvider({ children }: { children: React.ReactNode }) {
  const [user, setUser] = useState<User | null>(null);
  const [session, setSession] = useState<Session | null>(null);
  const [loading, setLoading] = useState(true);
  const [error, setError] = useState<Error | null>(null);
  const { toast } = useToast();

  // Function to ensure user profile exists
  const ensureUserProfile = async (user: User) => {
    try {
      // First check if profile already exists
      const { data: existingProfile, error: fetchError } = await supabase
        .from('profiles')
        .select('*')
        .eq('id', user.id)
        .maybeSingle();

      if (fetchError) {
        console.error('Error checking for existing profile:', fetchError);
        return;
      }

      // If profile exists, we're done
      if (existingProfile) {
        console.log('User profile already exists');
        return;
      }

      // For Google auth, we need to check if we have a username
      // If not, we don't try to create a profile yet - the Auth component will handle this
      const metadata = user.user_metadata;
      const provider = metadata?.provider;
      
      if (provider === 'google' && (!metadata?.username)) {
        console.log('Google auth user without username, skipping profile creation');
        return;
      }

      // Extract user data from metadata
      const userEmail = user.email || '';
      const fullName = metadata?.full_name || metadata?.name || '';
      // For Google users, we'll use the username they provided in the second step
      // For email users, their username comes from the signup form
      const username = metadata?.username || metadata?.preferred_username || userEmail.split('@')[0];
      
      if (!username || username.trim() === '') {
        console.error('Cannot create profile: username is empty');
        return;
      }
      
      // Create profile if it doesn't exist
      const { error: insertError } = await supabase
        .from('profiles')
        .insert([{
          id: user.id,
          username,
          full_name: fullName,
          email: userEmail,
          avatar_url: metadata?.avatar_url || metadata?.picture || ''
        }]);

      if (insertError) {
        console.error('Error creating user profile:', insertError);
        toast({
          variant: 'destructive',
          title: 'Profile Creation Error',
          description: 'There was an error creating your profile.',
        });
      } else {
        console.log('Created new user profile');
      }
    } catch (err) {
      console.error('Error in ensureUserProfile:', err);
    }
  };

  useEffect(() => {
    const initializeAuth = async () => {
      try {
        const timeoutId = setTimeout(() => {
          console.error('Auth initialization timeout reached');
          setLoading(false);
          toast({
            variant: 'destructive',
            title: 'Authentication Error',
            description: 'Failed to initialize authentication. Please refresh the page.',
          });
        }, 10000);

        const { data: { session }, error: sessionError } = await supabase.auth.getSession();
        
        if (sessionError) {
          throw sessionError;
        }
        
        if (session) {
          setSession(session);
          setUser(session.user);
          
          // Ensure profile exists for the authenticated user
          await ensureUserProfile(session.user);
        }
        
        const { data: { subscription } } = supabase.auth.onAuthStateChange(
          async (_event, session) => {
            setSession(session);
            setUser(session?.user || null);
            
            // If there's a user in the session, ensure they have a profile
            if (session?.user) {
              await ensureUserProfile(session.user);
            }
          }
        );
        
        clearTimeout(timeoutId);
        setLoading(false);
        
        return () => {
          subscription.unsubscribe();
        };
      } catch (error) {
        console.error('Auth initialization error:', error);
        setError(error instanceof Error ? error : new Error('Unknown auth error'));
        setLoading(false);
        toast({
          variant: 'destructive',
          title: 'Authentication Error',
          description: error instanceof Error ? error.message : 'Failed to initialize authentication',
        });
      }
    };

    initializeAuth();
  }, []);

  const signIn = async (email: string, password: string) => {
    try {
      setLoading(true);
      const { data, error } = await supabase.auth.signInWithPassword({
        email,
        password
      });

      if (error) throw error;

      toast({
        title: 'Welcome back!',
        description: 'You have successfully signed in.',
      });
    } catch (error) {
      console.error('Sign in error:', error);
      toast({
        variant: 'destructive',
        title: 'Sign In Failed',
        description: error instanceof Error ? error.message : 'Failed to sign in',
      });
      throw error;
    } finally {
      setLoading(false);
    }
  };

  const signUp = async (email: string, password: string, username: string, fullName: string) => {
    try {
      setLoading(true);
      
      // Validate username is not empty (this is required by the database)
      if (!username || username.trim() === '') {
        throw new Error('Username cannot be empty');
      }
      
      const { data, error } = await supabase.auth.signUp({
        email,
        password,
        options: {
          data: {
            username,
            full_name: fullName,
          }
        }
      });

      if (error) throw error;

      if (data.user) {
        // Create profile record after successful signup
        const { error: profileError } = await supabase
          .from('profiles')
          .insert([
            {
              id: data.user.id,
              username, // Ensure username is included
              full_name: fullName,
              email
            }
          ]);

        if (profileError) {
          console.error('Profile creation error:', profileError);
          throw new Error(`Profile creation failed: ${profileError.message}`);
        }
      }

      toast({
        title: 'Account created!',
        description: 'Your account has been successfully created.',
      });
    } catch (error) {
      console.error('Sign up error:', error);
      toast({
        variant: 'destructive',
        title: 'Sign Up Failed',
        description: error instanceof Error ? error.message : 'Failed to create account',
      });
      throw error;
    } finally {
      setLoading(false);
    }
  };

  const signOut = async () => {
    try {
      setLoading(true);
      const { error } = await supabase.auth.signOut();
      if (error) throw error;
      
      toast({
        title: 'Signed out',
        description: 'You have been successfully signed out.',
      });
    } catch (error) {
      console.error('Sign out error:', error);
      toast({
        variant: 'destructive',
        title: 'Sign Out Failed',
        description: error instanceof Error ? error.message : 'Failed to sign out',
      });
    } finally {
      setLoading(false);
    }
  };

  const signInWithGoogle = async () => {
    try {
      setLoading(true);
      const { data, error } = await supabase.auth.signInWithOAuth({
        provider: 'google',
        options: {
          redirectTo: window.location.origin + '/auth',
          queryParams: {
            // Ensure the auth flow includes enough privileges
            access_type: 'offline',
            prompt: 'consent',
          }
        }
      });

      if (error) throw error;

      toast({
        title: "Google authentication initiated",
        description: "You'll be redirected to Google for authentication.",
      });
    } catch (error) {
      console.error('Google sign in error:', error);
      toast({
        variant: 'destructive',
        title: 'Sign In Failed',
        description: error instanceof Error ? error.message : 'Failed to sign in with Google',
      });
      throw error;
    } finally {
      setLoading(false);
    }
  };

<<<<<<< HEAD
  const forgotPassword = async (email: string) => {
    try {
      setLoading(true);
      const { error } = await supabase.auth.resetPasswordForEmail(email, {
        redirectTo: window.location.origin + '/reset-password',
      });

      if (error) throw error;

      toast({
        title: 'Password Reset Email Sent',
        description: 'Check your email for a password reset link.',
      });
    } catch (error) {
      console.error('Password reset error:', error);
      toast({
        variant: 'destructive',
        title: 'Password Reset Failed',
        description: error instanceof Error ? error.message : 'Failed to send password reset email',
      });
      throw error;
    } finally {
      setLoading(false);
    }
  };

  const resetPassword = async (password: string) => {
    try {
      setLoading(true);
      const { error } = await supabase.auth.updateUser({
        password: password,
      });

      if (error) throw error;

      toast({
        title: 'Password Updated',
        description: 'Your password has been successfully reset.',
      });
    } catch (error) {
      console.error('Password update error:', error);
      toast({
        variant: 'destructive',
        title: 'Password Update Failed',
        description: error instanceof Error ? error.message : 'Failed to update password',
=======
  // Function to complete Google sign-up with a username
  const completeGoogleSignUp = async (username: string) => {
    try {
      setLoading(true);
      
      if (!username || username.trim() === '') {
        throw new Error('Username cannot be empty');
      }
      
      // Get the current user
      const { data: { user }, error: userError } = await supabase.auth.getUser();
      
      if (userError) throw userError;
      if (!user) throw new Error('No authenticated user found');
      
      // Update user metadata to include the username
      const { error: updateError } = await supabase.auth.updateUser({
        data: { 
          username: username.trim(),
          provider: 'google' // Mark that this is a Google auth user
        }
      });
      
      if (updateError) {
        console.error('Error updating user metadata:', updateError);
        throw updateError;
      }
      
      // Create or update the profile with the provided username
      const { error: profileError } = await supabase
        .from('profiles')
        .upsert([
          {
            id: user.id,
            username: username.trim(),
            full_name: user.user_metadata?.name || '',
            email: user.email || '',
            avatar_url: user.user_metadata?.avatar_url || user.user_metadata?.picture || ''
          }
        ]);
      
      if (profileError) {
        throw new Error(`Profile creation failed: ${profileError.message}`);
      }
      
      // Force refresh the session to update user info
      await supabase.auth.refreshSession();
      
      // Redirect to the journal page after completion
      window.location.href = '/journal';
      
      toast({
        title: 'Account setup complete!',
        description: 'Your account has been successfully set up.',
      });
    } catch (error) {
      console.error('Complete Google sign-up error:', error);
      toast({
        variant: 'destructive',
        title: 'Sign Up Failed',
        description: error instanceof Error ? error.message : 'Failed to complete account setup',
>>>>>>> 3fbdd92e
      });
      throw error;
    } finally {
      setLoading(false);
    }
  };

  return (
    <AuthContext.Provider value={{
      user,
      session,
      loading,
      error,
      signIn,
      signUp,
      signOut,
      signInWithGoogle,
<<<<<<< HEAD
      forgotPassword,
      resetPassword
=======
      completeGoogleSignUp
>>>>>>> 3fbdd92e
    }}>
      {children}
    </AuthContext.Provider>
  );
}

export function useAuth() {
  const context = useContext(AuthContext);
  if (context === undefined) {
    throw new Error('useAuth must be used within an AuthProvider');
  }
  return context;
}<|MERGE_RESOLUTION|>--- conflicted
+++ resolved
@@ -13,12 +13,9 @@
   signUp: (email: string, password: string, username: string, fullName: string) => Promise<void>;
   signOut: () => Promise<void>;
   signInWithGoogle: () => Promise<void>;
-<<<<<<< HEAD
   forgotPassword: (email: string) => Promise<void>;
   resetPassword: (password: string) => Promise<void>;
-=======
   completeGoogleSignUp: (username: string) => Promise<void>;
->>>>>>> 3fbdd92e
 }
 
 const AuthContext = createContext<AuthContextType | undefined>(undefined);
@@ -300,7 +297,6 @@
     }
   };
 
-<<<<<<< HEAD
   const forgotPassword = async (email: string) => {
     try {
       setLoading(true);
@@ -346,7 +342,6 @@
         variant: 'destructive',
         title: 'Password Update Failed',
         description: error instanceof Error ? error.message : 'Failed to update password',
-=======
   // Function to complete Google sign-up with a username
   const completeGoogleSignUp = async (username: string) => {
     try {
@@ -408,7 +403,6 @@
         variant: 'destructive',
         title: 'Sign Up Failed',
         description: error instanceof Error ? error.message : 'Failed to complete account setup',
->>>>>>> 3fbdd92e
       });
       throw error;
     } finally {
@@ -426,12 +420,9 @@
       signUp,
       signOut,
       signInWithGoogle,
-<<<<<<< HEAD
       forgotPassword,
       resetPassword
-=======
       completeGoogleSignUp
->>>>>>> 3fbdd92e
     }}>
       {children}
     </AuthContext.Provider>
