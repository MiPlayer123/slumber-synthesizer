import { BrowserRouter as Router, Routes, Route, Navigate, useLocation, useNavigate } from "react-router-dom";
import { ThemeProvider } from "@/hooks/use-theme";
import { Toaster } from "@/components/ui/toaster";
import { Navigation } from "@/components/Navigation";
import { QueryClient, QueryClientProvider } from "@tanstack/react-query";
import { AuthProvider, useAuth } from "@/contexts/AuthContext";
import { Suspense, lazy, useEffect } from "react";
import { SpeedInsights } from "@vercel/speed-insights/react";
import { Analytics, track } from "@vercel/analytics/react";

// Pages
import Index from "@/pages/Index";
import Auth from "@/pages/Auth";
import NotFound from "@/pages/NotFound";
import { Profile } from "@/pages/Profile";
import ResetPassword from "@/pages/ResetPassword";
import PasswordResetTroubleshoot from "@/pages/PasswordResetTroubleshoot";
import PasswordResetDebug from "@/pages/PasswordResetDebug";
import About from "@/pages/About";
import Privacy from "@/pages/Privacy";
import Terms from "@/pages/Terms";

// Lazy loaded pages for performance
const Journal = lazy(() => import("@/pages/Journal"));
const Community = lazy(() => import("@/pages/Community"));
const Statistics = lazy(() => import("@/pages/Statistics"));
const DreamWall = lazy(() => import("@/pages/DreamWall"));
const DreamDetail = lazy(() => import("@/pages/DreamDetail"));
const Settings = lazy(() => import("@/pages/Settings"));

const queryClient = new QueryClient({
  defaultOptions: {
    queries: {
      retry: 1,
      refetchOnWindowFocus: false,
      refetchOnMount: true,
      staleTime: 1000 * 30, // 30 seconds
    },
  },
});

// Loading component
const LoadingSpinner = () => (
  <div className="min-h-screen flex items-center justify-center">
    <div className="flex flex-col items-center">
      <div className="animate-spin rounded-full h-12 w-12 border-t-2 border-b-2 border-dream-600 mb-4"></div>
      <p className="text-dream-600">Loading...</p>
    </div>
  </div>
);

// Protected route component with better loading handling
const ProtectedRoute = ({ children }: { children: React.ReactNode }) => {
  const { user, loading } = useAuth();
  const location = useLocation();
  
  // Show loading spinner only during initial authentication check
  if (loading) {
    return <LoadingSpinner />;
  }
  
  // If not authenticated, redirect to auth page and remember the intended destination
  if (!user) {
    return <Navigate to="/auth" state={{ from: location }} replace />;
  }
  
  // Render children wrapped in Suspense for lazy loading
  return (
    <Suspense fallback={<LoadingSpinner />}>
      {children}
    </Suspense>
  );
};

// Auth handler component to process tokens at root path
const AuthRedirectHandler = () => {
  const location = useLocation();
  const navigate = useNavigate();
  const { user, loading, needsProfileCompletion } = useAuth();
  
  useEffect(() => {
    // Only run on mount
    const searchParams = new URLSearchParams(location.search);
    
    console.log("Root path: Checking URL parameters", {
      search: location.search,
      hash: location.hash,
      hasCode: searchParams.has('code'),
      needsProfileCompletion,
      hasUser: !!user
    });
    
    // Check if this is a Google sign-in callback
    if (searchParams.has('code') && searchParams.has('signin') && searchParams.get('signin') === 'google') {
      console.log('Detected Google sign-in callback, redirecting to auth page');
      navigate('/auth', { replace: true });
      return;
    }
    
    // Check for explicit password reset flow markers
    const isPasswordReset = 
      location.hash.includes('type=recovery') || 
      searchParams.get('type') === 'recovery';
    
    // Check for Supabase auth code (used in the password reset flow)
    if (searchParams.has('code') && isPasswordReset) {
      console.log('Detected Supabase auth code for password reset, redirecting to reset-password with code', {
        code: searchParams.get('code')
      });
      
      // Redirect to the reset password page with the code parameter
      navigate(`/reset-password${location.search}${location.hash}`, { replace: true });
      return;
    }
    
    // Check for auth-related parameters
    if (searchParams.has('error') || 
        searchParams.has('access_token') || 
        searchParams.has('refresh_token') ||
        searchParams.has('token') ||
        searchParams.has('type')) {
      
      // Check for recovery specifically
      if (searchParams.get('type') === 'recovery' || location.hash.includes('type=recovery')) {
        console.log('Detected recovery flow, redirecting to reset-password', {
          search: location.search,
          hash: location.hash 
        });
        
        // Redirect to the reset password page with all query params and hash intact
        navigate(`/reset-password${location.search}${location.hash}`, { replace: true });
        return;
      }
      
      // Check for error related to token expiration
      if (searchParams.get('error') === 'access_denied' && 
          searchParams.get('error_code') === 'otp_expired') {
        console.log('Detected expired token');
        navigate('/password-reset-troubleshoot?expired=true', { replace: true });
        return;
      }
    }
    
<<<<<<< HEAD
    // If user is logged in but needs profile completion, redirect to auth page
    if (user && !loading && needsProfileCompletion) {
      console.log('User needs profile completion, redirecting to auth page');
      navigate('/auth', { replace: true });
      return;
    }
    
    // Redirect to journal if user is logged in and no auth params in URL
    if (user && !loading && !needsProfileCompletion) {
      console.log('User already logged in and profile complete, redirecting to journal');
      navigate('/journal', { replace: true });
=======
    // Redirect based on device type if user is logged in and no auth params in URL
    if (user && !loading) {
      const isMobile = window.innerWidth < 768; // Common mobile breakpoint
      console.log('User logged in, redirecting based on device type:', { isMobile });
      navigate(isMobile ? '/community' : '/dream-wall', { replace: true });
>>>>>>> 50a4b6c1
      return;
    }
    
    // Otherwise proceed to normal landing page
  }, [location, navigate, user, loading, needsProfileCompletion]);
  
  // If still loading auth state, show loading spinner
  if (loading) {
    return <LoadingSpinner />;
  }
  
  // Otherwise show the index page
  return <Index />;
};

function AppRoutes() {
  return (
    <Routes>
      <Route path="/" element={<AuthRedirectHandler />} />
      <Route path="/auth" element={<Auth />} />
      <Route path="/reset-password" element={<ResetPassword />} />
      <Route path="/password-reset-troubleshoot" element={<PasswordResetTroubleshoot />} />
      <Route path="/password-reset-debug" element={<PasswordResetDebug />} />
      <Route path="/about" element={<About />} />
      <Route path="/privacy" element={<Privacy />} />
      <Route path="/terms" element={<Terms />} />
      <Route 
        path="/journal" 
        element={
          <ProtectedRoute>
            <Journal />
          </ProtectedRoute>
        } 
      />
      <Route 
        path="/community" 
        element={
          <ProtectedRoute>
            <Community />
          </ProtectedRoute>
        } 
      />
      <Route 
        path="/statistics" 
        element={
          <ProtectedRoute>
            <Statistics />
          </ProtectedRoute>
        } 
      />
      <Route 
        path="/profile" 
        element={
          <ProtectedRoute>
            <Profile />
          </ProtectedRoute>
        } 
      />
      <Route 
        path="/dream-wall" 
        element={
          <ProtectedRoute>
            <DreamWall />
          </ProtectedRoute>
        } 
      />
      <Route 
        path="/dream/:dreamId" 
        element={
          <ProtectedRoute>
            <Suspense fallback={<LoadingSpinner />}>
              <DreamDetail />
            </Suspense>
          </ProtectedRoute>
        } 
      />
      <Route 
        path="/settings" 
        element={
          <ProtectedRoute>
            <Settings />
          </ProtectedRoute>
        } 
      />
      <Route path="*" element={<NotFound />} />
    </Routes>
  );
}

// Create a separate component that uses the router hooks
function AppContent() {
  const location = useLocation();
  
  return (
    <ThemeProvider>
      <QueryClientProvider client={queryClient}>
        <AuthProvider>
          <div className="min-h-screen bg-background font-sans antialiased">
            <Navigation />
            <main className="pt-16">
              <AppRoutes />
            </main>
            <Toaster />
          </div>
        </AuthProvider>
      </QueryClientProvider>
    </ThemeProvider>
  );
}

function App() {
  return (
    <Router>
      <AppContent />
      <SpeedInsights 
          sampleRate={1.0} // 100% of users tracked
      />
      <Analytics />
    </Router>
  );
}

export default App;<|MERGE_RESOLUTION|>--- conflicted
+++ resolved
@@ -141,25 +141,19 @@
       }
     }
     
-<<<<<<< HEAD
+
     // If user is logged in but needs profile completion, redirect to auth page
     if (user && !loading && needsProfileCompletion) {
       console.log('User needs profile completion, redirecting to auth page');
       navigate('/auth', { replace: true });
       return;
     }
-    
-    // Redirect to journal if user is logged in and no auth params in URL
-    if (user && !loading && !needsProfileCompletion) {
-      console.log('User already logged in and profile complete, redirecting to journal');
-      navigate('/journal', { replace: true });
-=======
+
     // Redirect based on device type if user is logged in and no auth params in URL
     if (user && !loading) {
       const isMobile = window.innerWidth < 768; // Common mobile breakpoint
       console.log('User logged in, redirecting based on device type:', { isMobile });
       navigate(isMobile ? '/community' : '/dream-wall', { replace: true });
->>>>>>> 50a4b6c1
       return;
     }
     
